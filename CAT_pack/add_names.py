--- conflicted
+++ resolved
@@ -22,11 +22,7 @@
         "input_file",
         True,
         help_=("Path to input file. Can be classification or ORF2LCA output "
-<<<<<<< HEAD
                "file from CAT, BAT or RAT."))
-=======
-               "file from CAT or BAT."))
->>>>>>> 273a0dc3
     shared.add_argument(required, "output_file", True)
     shared.add_argument(required, "taxonomy_folder", True)
 
@@ -42,11 +38,7 @@
     extra_args = [arg for (i, arg) in enumerate(extra_args) if
                   (i, arg) != (0, "add_names")]
     if len(extra_args) > 0:
-<<<<<<< HEAD
         sys.exit("error: too many arguments supplied:\n{0}".format(
-=======
-        sys.exit("error: too much arguments supplied:\n{0}".format(
->>>>>>> 273a0dc3
             "\n".join(extra_args)))
 
     # Add extra arguments.
@@ -92,11 +84,7 @@
     with open(args.input_file, "r") as f1:
         for line in f1:
             if line.startswith("#"):
-<<<<<<< HEAD
                 line = line[2:].rstrip().split("\t")
-=======
-                line = line.rstrip().split("\t")
->>>>>>> 273a0dc3
 
                 if "lineage" in line:
                     lineage_index = line.index("lineage")
@@ -176,10 +164,5 @@
 
 
 if __name__ == "__main__":
-<<<<<<< HEAD
     sys.exit("Run \'CAT add_names\' to add taxonomic names to CAT, BAT "
-             "or RAT output files.")
-=======
-    sys.exit("Run \'CAT add_names\' to add taxonomic names to CAT or BAT "
-             "output files.")
->>>>>>> 273a0dc3
+             "or RAT output files.")