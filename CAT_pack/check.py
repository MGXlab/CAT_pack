--- conflicted
+++ resolved
@@ -1,8 +1,4 @@
-<<<<<<< HEAD
- #!/usr/bin/env/ python3
-=======
 #!/usr/bin/env python3
->>>>>>> 273a0dc3
 
 import hashlib
 import os
@@ -129,7 +125,6 @@
         output = c[0].decode().rstrip()
 
         message = "DIAMOND found: {0}.".format(output)
-<<<<<<< HEAD
         shared.give_user_feedback(message, log_file, quiet)
     except OSError:
         message = ("cannot find DIAMOND. Please check whether it is "
@@ -177,12 +172,6 @@
     except OSError:
         message = ('can not find samtools. Please check whether it is '
                 'installed or the path to the binaries is provided.')
-=======
-        shared.give_user_feedback(message, log_file, quiet)
-    except OSError:
-        message = ("cannot find DIAMOND. Please check whether it is "
-                   "installed or the path to the binaries is provided.")
->>>>>>> 273a0dc3
         shared.give_user_feedback(message, log_file, quiet, error=True)
 
         error = True
